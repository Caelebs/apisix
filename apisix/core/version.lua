--- conflicted
+++ resolved
@@ -15,9 +15,6 @@
 -- limitations under the License.
 --
 return {
-<<<<<<< HEAD
+
     VERSION = "1.4.1"
-=======
-    VERSION = "1.4"
->>>>>>> 47b0ef37
 }